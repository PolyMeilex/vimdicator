use std::cell::{Cell, RefCell};
use std::rc::Rc;
use std::sync::{Arc, Condvar, Mutex};
use std::ops::Deref;
use std::thread;
use std::collections::HashMap;
use std::time::Duration;

use cairo;
use pango::{FontDescription, LayoutExt};
use gdk;
use gdk::{EventButton, EventMotion, EventScroll, EventType, ModifierType};
use gdk_sys;
use glib;
use gtk;
use gtk::prelude::*;
use pangocairo;

use neovim_lib::{Neovim, NeovimApi, NeovimApiAsync, Value};
use neovim_lib::neovim_api::Tabpage;

use misc::{decode_uri, escape_filename};
use settings::{FontSource, Settings};
use ui_model::{Attrs, ModelRect, UiModel};
use color::{Color, ColorModel, COLOR_BLACK, COLOR_RED, COLOR_WHITE};
use nvim::{self, CompleteItem, ErrorReport, GuiApi, NeovimClient, NeovimClientAsync, NeovimRef,
           RedrawEvents, RepaintMode};
use input;
use input::keyval_to_input_string;
use cursor::{BlinkCursor, Cursor, CursorRedrawCb};
use ui::UiMutex;
use popup_menu::{self, PopupMenu};
use tabline::Tabline;
use cmd_line::{CmdLine, CmdLineContext};
use error;
use mode;
use render;
use render::CellMetrics;
use subscriptions::{SubscriptionHandle, Subscriptions};

const DEFAULT_FONT_NAME: &str = "DejaVu Sans Mono 12";
pub const MINIMUM_SUPPORTED_NVIM_VERSION: &str = "0.2.2";

macro_rules! idle_cb_call {
    ($state:ident.$cb:ident($( $x:expr ),*)) => (
            glib::idle_add(move || {
                               if let Some(ref cb) = $state.borrow().$cb {
                                   (&mut *cb.borrow_mut())($($x),*);
                               }

                               glib::Continue(false)
                           });
    )
}

pub struct RenderState {
    pub font_ctx: render::Context,
    pub color_model: ColorModel,
    pub mode: mode::Mode,
}

impl RenderState {
    pub fn new() -> Self {
        RenderState {
            font_ctx: render::Context::new(FontDescription::from_string(DEFAULT_FONT_NAME)),
            color_model: ColorModel::new(),
            mode: mode::Mode::new(),
        }
    }
}

pub struct State {
    pub model: UiModel,
    cur_attrs: Option<Attrs>,
    mouse_enabled: bool,
    nvim: Rc<NeovimClient>,
    cursor: Option<BlinkCursor<State>>,
    popup_menu: PopupMenu,
    cmd_line: CmdLine,
    settings: Rc<RefCell<Settings>>,
    render_state: Rc<RefCell<RenderState>>,

    resize_request: (i64, i64),
    resize_timer: Rc<Cell<Option<glib::SourceId>>>,

    pub clipboard_clipboard: gtk::Clipboard,
    pub clipboard_primary: gtk::Clipboard,

    pub mode: mode::Mode,

    stack: gtk::Stack,
    pub drawing_area: gtk::DrawingArea,
    tabs: Tabline,
    im_context: gtk::IMMulticontext,
    error_area: error::ErrorArea,

    options: ShellOptions,

    detach_cb: Option<Box<RefCell<FnMut() + Send + 'static>>>,
    nvim_started_cb: Option<Box<RefCell<FnMut() + Send + 'static>>>,

    subscriptions: RefCell<Subscriptions>,
}

impl State {
    pub fn new(settings: Rc<RefCell<Settings>>, options: ShellOptions) -> State {
        let drawing_area = gtk::DrawingArea::new();
        let render_state = Rc::new(RefCell::new(RenderState::new()));
        let popup_menu = PopupMenu::new(&drawing_area);
        let cmd_line = CmdLine::new(&drawing_area, render_state.clone());

        State {
            model: UiModel::empty(),
            nvim: Rc::new(NeovimClient::new()),
            cur_attrs: None,
            mouse_enabled: true,
            cursor: None,
            popup_menu,
            cmd_line,
            settings,
            render_state,

            resize_request: (-1, -1),
            resize_timer: Rc::new(Cell::new(None)),

            clipboard_clipboard: gtk::Clipboard::get(&gdk::Atom::intern("CLIPBOARD")),
            clipboard_primary: gtk::Clipboard::get(&gdk::Atom::intern("PRIMARY")),

            mode: mode::Mode::new(),

            // UI
            stack: gtk::Stack::new(),
            drawing_area,
            tabs: Tabline::new(),
            im_context: gtk::IMMulticontext::new(),
            error_area: error::ErrorArea::new(),

            options,

            detach_cb: None,
            nvim_started_cb: None,

            subscriptions: RefCell::new(Subscriptions::new()),
        }
    }

    /// Return NeovimRef only if vim in non blocking state
    ///
    /// Note that this call also do neovim api call get_mode
    #[allow(dead_code)]
    pub fn nvim_non_blocked(&self) -> Option<NeovimRef> {
        self.nvim().and_then(NeovimRef::non_blocked)
    }

    pub fn nvim(&self) -> Option<NeovimRef> {
        self.nvim.nvim()
    }

    pub fn nvim_clone(&self) -> Rc<NeovimClient> {
        self.nvim.clone()
    }

    pub fn start_nvim_initialization(&self) -> bool {
        if self.nvim.is_uninitialized() {
            self.nvim.set_in_progress();
            true
        } else {
            false
        }
    }

    pub fn set_detach_cb<F>(&mut self, cb: Option<F>)
    where
        F: FnMut() + Send + 'static,
    {
        if cb.is_some() {
            self.detach_cb = Some(Box::new(RefCell::new(cb.unwrap())));
        } else {
            self.detach_cb = None;
        }
    }

    pub fn set_nvim_started_cb<F>(&mut self, cb: Option<F>)
    where
        F: FnMut() + Send + 'static,
    {
        if cb.is_some() {
            self.nvim_started_cb = Some(Box::new(RefCell::new(cb.unwrap())));
        } else {
            self.nvim_started_cb = None;
        }
    }

    pub fn set_font_desc(&mut self, desc: &str) {
        self.render_state
            .borrow_mut()
            .font_ctx
            .update(FontDescription::from_string(desc));
        self.model.clear_glyphs();
        self.try_nvim_resize();
        self.on_redraw(&RepaintMode::All);
    }

    pub fn open_file(&self, path: &str) {
        if let Some(mut nvim) = self.nvim() {
            nvim.command_async(&format!("e {}", path))
                .cb(|r| r.report_err())
                .call();
        }
    }

    pub fn cd(&self, path: &str) {
        if let Some(mut nvim) = self.nvim() {
            nvim.command_async(&format!("cd {}", path))
                .cb(|r| r.report_err())
                .call();
        }
    }

    pub fn clipboard_clipboard_set(&self, text: &str) {
        self.clipboard_clipboard.set_text(text);
    }

    pub fn clipboard_primary_set(&self, text: &str) {
        self.clipboard_primary.set_text(text);
    }

    fn close_popup_menu(&self) {
        if self.popup_menu.is_open() {
            if let Some(mut nvim) = self.nvim() {
                nvim.input("<Esc>").report_err();
            }
        }
    }

    fn queue_draw_area<M: AsRef<ModelRect>>(&mut self, rect_list: &[M]) {
        // extends by items before, then after changes

        let rects: Vec<_> = rect_list
            .iter()
            .map(|rect| rect.as_ref().clone())
            .map(|mut rect| {
                rect.extend_by_items(&self.model);
                rect
            })
            .collect();

        self.update_dirty_glyphs();

        let render_state = self.render_state.borrow();
        let cell_metrics = render_state.font_ctx.cell_metrics();

        for mut rect in rects {
            rect.extend_by_items(&self.model);

            let (x, y, width, height) = rect.to_area_extend_ink(&self.model, cell_metrics);
            self.drawing_area.queue_draw_area(x, y, width, height);
        }
    }

    #[inline]
    fn update_dirty_glyphs(&mut self) {
        let render_state = self.render_state.borrow();
        render::shape_dirty(
            &render_state.font_ctx,
            &mut self.model,
            &render_state.color_model,
        );
    }

    fn im_commit(&self, ch: &str) {
        if let Some(mut nvim) = self.nvim() {
            input::im_input(&mut nvim, ch);
        }
    }

    fn calc_nvim_size(&self) -> (usize, usize) {
        let &CellMetrics {
            line_height,
            char_width,
            ..
        } = self.render_state.borrow().font_ctx.cell_metrics();
        let alloc = self.drawing_area.get_allocation();
        (
            (alloc.width as f64 / char_width).trunc() as usize,
            (alloc.height as f64 / line_height).trunc() as usize,
        )
    }

    fn show_error_area(&self) {
        let stack = self.stack.clone();
        gtk::idle_add(move || {
            stack.set_visible_child_name("Error");
            Continue(false)
        });
    }

    fn set_im_location(&self) {
        let (row, col) = self.model.get_cursor();

        let (x, y, width, height) =
            ModelRect::point(col, row).to_area(self.render_state.borrow().font_ctx.cell_metrics());

        self.im_context.set_cursor_location(&gdk::Rectangle {
            x,
            y,
            width,
            height,
        });

        self.im_context.reset();
    }

    fn try_nvim_resize(&mut self) {
        let (columns, rows) = self.calc_nvim_size();

        if self.model.rows == rows && self.model.columns == columns {
            return;
        }

        let (requested_rows, requested_cols) = self.resize_request;

        if requested_rows == rows as i64 && requested_cols == columns as i64 {
            return;
        }

        let resize_timer = self.resize_timer.take();
        if let Some(resize_timer) = resize_timer {
            glib::source_remove(resize_timer);
        }

        self.resize_request = (rows as i64, columns as i64);

        let nvim = self.nvim.clone();
        let resize_timer = self.resize_timer.clone();

        let resize_id = gtk::timeout_add(200, move || {
            resize_timer.set(None);

            if let Some(mut nvim) = nvim.nvim() {
                debug!("ui_try_resize {}/{}", columns, rows);
                nvim.ui_try_resize_async(columns as u64, rows as u64)
                    .cb(|r| r.report_err())
                    .call();
            }
            Continue(false)
        });

        self.resize_timer.set(Some(resize_id));
    }

    fn edit_paste(&self, clipboard: &str) {
        let nvim = self.nvim();
        if let Some(mut nvim) = nvim {
            let render_state = self.render_state.borrow();
            if render_state.mode.is(&mode::NvimMode::Insert)
                || render_state.mode.is(&mode::NvimMode::Normal)
            {
                let paste_code = format!("normal! \"{}P", clipboard);
                nvim.command_async(&paste_code)
                    .cb(|r| r.report_err())
                    .call();
            } else {
                let paste_code = format!("<C-r>{}", clipboard);
                nvim.input_async(&paste_code).cb(|r| r.report_err()).call();
            };
        }
    }

<<<<<<< HEAD
    fn max_popup_width(&self) -> i32 {
        self.drawing_area.get_allocated_width() - 20
=======
    pub fn subscribe<F>(&self, event_name: &str, args: &[&str], cb: F) -> SubscriptionHandle
    where
        F: Fn(Vec<String>) + 'static,
    {
        self.subscriptions
            .borrow_mut()
            .subscribe(event_name, args, cb)
    }

    pub fn set_autocmds(&self) {
        self.subscriptions
            .borrow()
            .set_autocmds(&mut self.nvim().unwrap());
    }

    pub fn notify(&self, params: Vec<Value>) -> Result<(), String> {
        self.subscriptions.borrow().notify(params)
    }

    pub fn run_now(&self, handle: &SubscriptionHandle) {
        self.subscriptions
            .borrow()
            .run_now(handle, &mut self.nvim().unwrap());
>>>>>>> 4be2d060
    }
}

pub struct UiState {
    mouse_pressed: bool,
    scroll_delta: (f64, f64),
}

impl UiState {
    pub fn new() -> UiState {
        UiState {
            mouse_pressed: false,
            scroll_delta: (0.0, 0.0),
        }
    }
}

#[derive(Clone)]
pub struct ShellOptions {
    nvim_bin_path: Option<String>,
    open_paths: Vec<String>,
    timeout: Option<Duration>,
}

impl ShellOptions {
    pub fn new(
        nvim_bin_path: Option<String>,
        open_paths: Vec<String>,
        timeout: Option<Duration>,
    ) -> Self {
        ShellOptions {
            nvim_bin_path,
            open_paths,
            timeout,
        }
    }
}

pub struct Shell {
    pub state: Arc<UiMutex<State>>,
    ui_state: Rc<RefCell<UiState>>,

    widget: gtk::Box,
}

impl Shell {
    pub fn new(settings: Rc<RefCell<Settings>>, options: ShellOptions) -> Shell {
        let shell = Shell {
            state: Arc::new(UiMutex::new(State::new(settings, options))),
            ui_state: Rc::new(RefCell::new(UiState::new())),

            widget: gtk::Box::new(gtk::Orientation::Vertical, 0),
        };

        let shell_ref = Arc::downgrade(&shell.state);
        shell.state.borrow_mut().cursor = Some(BlinkCursor::new(shell_ref));

        shell
    }

    pub fn is_nvim_initialized(&self) -> bool {
        let state = self.state.borrow();
        state.nvim.is_initialized()
    }

    pub fn init(&mut self) {
        let state = self.state.borrow();
        state.drawing_area.set_hexpand(true);
        state.drawing_area.set_vexpand(true);
        state.drawing_area.set_can_focus(true);

        state.im_context.set_use_preedit(false);

        let nvim_box = gtk::Box::new(gtk::Orientation::Vertical, 0);

        nvim_box.pack_start(&*state.tabs, false, true, 0);
        nvim_box.pack_start(&state.drawing_area, true, true, 0);

        state.stack.add_named(&nvim_box, "Nvim");
        state.stack.add_named(&*state.error_area, "Error");

        self.widget.pack_start(&state.stack, true, true, 0);

        state
            .drawing_area
            .set_events(
                (gdk_sys::GDK_BUTTON_RELEASE_MASK | gdk_sys::GDK_BUTTON_PRESS_MASK
                    | gdk_sys::GDK_BUTTON_MOTION_MASK | gdk_sys::GDK_SCROLL_MASK
                    | gdk_sys::GDK_SMOOTH_SCROLL_MASK)
                    .bits() as i32,
            );

        let ref_state = self.state.clone();
        let ref_ui_state = self.ui_state.clone();
        state.drawing_area.connect_button_press_event(move |_, ev| {
            gtk_button_press(
                &mut *ref_state.borrow_mut(),
                &mut *ref_ui_state.borrow_mut(),
                ev,
            )
        });

        let ref_state = self.state.clone();
        let ref_ui_state = self.ui_state.clone();
        state
            .drawing_area
            .connect_button_release_event(move |_, ev| {
                gtk_button_release(
                    &mut *ref_state.borrow_mut(),
                    &mut *ref_ui_state.borrow_mut(),
                    ev,
                )
            });

        let ref_state = self.state.clone();
        let ref_ui_state = self.ui_state.clone();
        state
            .drawing_area
            .connect_motion_notify_event(move |_, ev| {
                gtk_motion_notify(
                    &mut *ref_state.borrow_mut(),
                    &mut *ref_ui_state.borrow_mut(),
                    ev,
                )
            });

        let ref_state = self.state.clone();
        state
            .drawing_area
            .connect_draw(move |_, ctx| gtk_draw(&ref_state, ctx));

        let ref_state = self.state.clone();
        state.drawing_area.connect_key_press_event(move |_, ev| {
            ref_state
                .borrow_mut()
                .cursor
                .as_mut()
                .unwrap()
                .reset_state();

            if ref_state.borrow().im_context.filter_keypress(ev) {
                Inhibit(true)
            } else {
                let state = ref_state.borrow();
                let nvim = state.nvim();
                if let Some(mut nvim) = nvim {
                    input::gtk_key_press(&mut nvim, ev)
                } else {
                    Inhibit(false)
                }
            }
        });
        let ref_state = self.state.clone();
        state.drawing_area.connect_key_release_event(move |_, ev| {
            ref_state.borrow().im_context.filter_keypress(ev);
            Inhibit(false)
        });

        let ref_state = self.state.clone();
        let ref_ui_state = self.ui_state.clone();
        state.drawing_area.connect_scroll_event(move |_, ev| {
            gtk_scroll_event(
                &mut *ref_state.borrow_mut(),
                &mut *ref_ui_state.borrow_mut(),
                ev,
            )
        });

        let ref_state = self.state.clone();
        state
            .drawing_area
            .connect_focus_in_event(move |_, _| gtk_focus_in(&mut *ref_state.borrow_mut()));

        let ref_state = self.state.clone();
        state
            .drawing_area
            .connect_focus_out_event(move |_, _| gtk_focus_out(&mut *ref_state.borrow_mut()));

        let ref_state = self.state.clone();
        state.drawing_area.connect_realize(move |w| {
            // sometime set_client_window does not work without idle_add
            // and looks like not enabled im_context
            gtk::idle_add(clone!(ref_state, w => move || {
                ref_state.borrow().im_context.set_client_window(
                    w.get_window().as_ref(),
                );
                Continue(false)
            }));
        });

        let ref_state = self.state.clone();
        state
            .im_context
            .connect_commit(move |_, ch| ref_state.borrow().im_commit(ch));

        let ref_state = self.state.clone();
        state.drawing_area.connect_configure_event(move |_, ev| {
            debug!("configure_event {:?}", ev.get_size());
            ref_state.borrow_mut().try_nvim_resize();
            false
        });

        let ref_state = self.state.clone();
        state.drawing_area.connect_size_allocate(move |_, _| {
            init_nvim(&ref_state);
        });

        let ref_state = self.state.clone();
        let targets = vec![
            gtk::TargetEntry::new("text/uri-list", gtk::TargetFlags::OTHER_APP, 0),
        ];
        state
            .drawing_area
            .drag_dest_set(gtk::DestDefaults::ALL, &targets, gdk::DragAction::COPY);
        state
            .drawing_area
            .connect_drag_data_received(move |_, _, _, _, s, _, _| {
                let uris = s.get_uris();
                let command = uris.iter().filter_map(|uri| decode_uri(uri)).fold(
                    ":ar".to_owned(),
                    |command, filename| {
                        let filename = escape_filename(&filename);
                        command + " " + &filename
                    },
                );
                let state = ref_state.borrow_mut();
                let mut nvim = state.nvim().unwrap();
                nvim.command_async(&command).cb(|r| r.report_err()).call()
            });
    }

    #[cfg(unix)]
    pub fn set_font_desc(&self, font_name: &str) {
        self.state.borrow_mut().set_font_desc(font_name);
    }

    pub fn grab_focus(&self) {
        self.state.borrow().drawing_area.grab_focus();
    }

    pub fn open_file(&self, path: &str) {
        self.state.borrow().open_file(path);
    }

    pub fn cd(&self, path: &str) {
        self.state.borrow().cd(path);
    }

    pub fn detach_ui(&mut self) {
        let state = self.state.borrow();

        let nvim = state.nvim();
        if let Some(mut nvim) = nvim {
            nvim.ui_detach().expect("Error in ui_detach");
        }
    }

    pub fn edit_paste(&self) {
        self.state.borrow().edit_paste("+");
    }

    pub fn edit_save_all(&self) {
        let state = self.state.borrow();

        let nvim = state.nvim();
        if let Some(mut nvim) = nvim {
            nvim.command_async(":wa").cb(|r| r.report_err()).call();
        }
    }

    pub fn new_tab(&self) {
        let state = self.state.borrow();

        let nvim = state.nvim();
        if let Some(mut nvim) = nvim {
            nvim.command_async(":tabe").cb(|r| r.report_err()).call();
        }
    }

    pub fn set_detach_cb<F>(&self, cb: Option<F>)
    where
        F: FnMut() + Send + 'static,
    {
        let mut state = self.state.borrow_mut();
        state.set_detach_cb(cb);
    }

    pub fn set_nvim_started_cb<F>(&self, cb: Option<F>)
    where
        F: FnMut() + Send + 'static,
    {
        let mut state = self.state.borrow_mut();
        state.set_nvim_started_cb(cb);
    }
}

impl Deref for Shell {
    type Target = gtk::Box;

    fn deref(&self) -> &gtk::Box {
        &self.widget
    }
}

fn gtk_focus_in(state: &mut State) -> Inhibit {
    if let Some(mut nvim) = state.nvim() {
        nvim.command_async("if exists('#FocusGained') | doautocmd FocusGained | endif")
            .cb(|r| r.report_err())
            .call();
    }

    state.im_context.focus_in();
    state.cursor.as_mut().unwrap().enter_focus();
    let point = state.model.cur_point();
    state.on_redraw(&RepaintMode::Area(point));
    Inhibit(false)
}

fn gtk_focus_out(state: &mut State) -> Inhibit {
    if let Some(mut nvim) = state.nvim() {
        nvim.command_async("if exists('#FocusLost') | doautocmd FocusLost | endif")
            .cb(|r| r.report_err())
            .call();
    }

    state.im_context.focus_out();
    state.cursor.as_mut().unwrap().leave_focus();
    let point = state.model.cur_point();
    state.on_redraw(&RepaintMode::Area(point));

    Inhibit(false)
}

fn gtk_scroll_event(state: &mut State, ui_state: &mut UiState, ev: &EventScroll) -> Inhibit {
    if !state.mouse_enabled {
        return Inhibit(false);
    }

    state.close_popup_menu();

    match ev.get_direction() {
        gdk::ScrollDirection::Right => {
            mouse_input(state, "ScrollWheelRight", ev.get_state(), ev.get_position())
        }
        gdk::ScrollDirection::Left => {
            mouse_input(state, "ScrollWheelLeft", ev.get_state(), ev.get_position())
        }
        gdk::ScrollDirection::Up => {
            mouse_input(state, "ScrollWheelUp", ev.get_state(), ev.get_position())
        }
        gdk::ScrollDirection::Down => {
            mouse_input(state, "ScrollWheelDown", ev.get_state(), ev.get_position())
        }
        gdk::ScrollDirection::Smooth => {
            // Remember and accumulate scroll deltas, so slow scrolling still
            // works.
            ui_state.scroll_delta.0 += ev.as_ref().delta_x;
            ui_state.scroll_delta.1 += ev.as_ref().delta_y;
            // Perform scroll action for deltas with abs(delta) >= 1.
            let x = ui_state.scroll_delta.0 as isize;
            let y = ui_state.scroll_delta.1 as isize;
            for _ in 0..x {
                mouse_input(state, "ScrollWheelRight", ev.get_state(), ev.get_position())
            }
            for _ in 0..-x {
                mouse_input(state, "ScrollWheelLeft", ev.get_state(), ev.get_position())
            }
            for _ in 0..y {
                mouse_input(state, "ScrollWheelDown", ev.get_state(), ev.get_position())
            }
            for _ in 0..-y {
                mouse_input(state, "ScrollWheelUp", ev.get_state(), ev.get_position())
            }
            // Subtract performed scroll deltas.
            ui_state.scroll_delta.0 -= x as f64;
            ui_state.scroll_delta.1 -= y as f64;
        }
        _ => (),
    }
    Inhibit(false)
}

fn gtk_button_press(shell: &mut State, ui_state: &mut UiState, ev: &EventButton) -> Inhibit {
    if ev.get_event_type() != EventType::ButtonPress {
        return Inhibit(false);
    }

    if shell.mouse_enabled {
        ui_state.mouse_pressed = true;

        match ev.get_button() {
            1 => mouse_input(shell, "LeftMouse", ev.get_state(), ev.get_position()),
            2 => mouse_input(shell, "MiddleMouse", ev.get_state(), ev.get_position()),
            3 => mouse_input(shell, "RightMouse", ev.get_state(), ev.get_position()),
            _ => (),
        }
    }
    Inhibit(false)
}

fn mouse_input(shell: &mut State, input: &str, state: ModifierType, position: (f64, f64)) {
    let &CellMetrics {
        line_height,
        char_width,
        ..
    } = shell.render_state.borrow().font_ctx.cell_metrics();
    let (x, y) = position;
    let col = (x / char_width).trunc() as u64;
    let row = (y / line_height).trunc() as u64;
    let input_str = format!("{}<{},{}>", keyval_to_input_string(input, state), col, row);

    let nvim = shell.nvim();
    if let Some(mut nvim) = nvim {
        nvim.input(&input_str)
            .expect("Can't send mouse input event");
    }
}

fn gtk_button_release(shell: &mut State, ui_state: &mut UiState, ev: &EventButton) -> Inhibit {
    ui_state.mouse_pressed = false;

    if shell.mouse_enabled {
        match ev.get_button() {
            1 => mouse_input(shell, "LeftRelease", ev.get_state(), ev.get_position()),
            2 => mouse_input(shell, "MiddleRelease", ev.get_state(), ev.get_position()),
            3 => mouse_input(shell, "RightRelease", ev.get_state(), ev.get_position()),
            _ => (),
        }
    }

    Inhibit(false)
}

fn gtk_motion_notify(shell: &mut State, ui_state: &mut UiState, ev: &EventMotion) -> Inhibit {
    if shell.mouse_enabled && ui_state.mouse_pressed {
        mouse_input(shell, "LeftDrag", ev.get_state(), ev.get_position());
    }
    Inhibit(false)
}

fn gtk_draw(state_arc: &Arc<UiMutex<State>>, ctx: &cairo::Context) -> Inhibit {
    let state = state_arc.borrow();
    if state.nvim.is_initialized() {
        let render_state = state.render_state.borrow();
        render::clear(ctx, &render_state.color_model);
        render::render(
            ctx,
            state.cursor.as_ref().unwrap(),
            &render_state.font_ctx,
            &state.model,
            &render_state.color_model,
            &render_state.mode,
        );
    } else if state.nvim.is_initializing() {
        draw_initializing(&*state, ctx);
    }

    Inhibit(false)
}

fn show_nvim_start_error(err: &nvim::NvimInitError, state_arc: Arc<UiMutex<State>>) {
    let source = err.source();
    let cmd = err.cmd().unwrap().to_owned();

    glib::idle_add(move || {
        let state = state_arc.borrow();
        state.nvim.set_error();
        state.error_area.show_nvim_start_error(&source, &cmd);
        state.show_error_area();

        Continue(false)
    });
}

fn show_nvim_init_error(err: &nvim::NvimInitError, state_arc: Arc<UiMutex<State>>) {
    let source = err.source();

    glib::idle_add(move || {
        let state = state_arc.borrow();
        state.nvim.set_error();
        state.error_area.show_nvim_init_error(&source);
        state.show_error_area();

        Continue(false)
    });
}

fn init_nvim_async(
    state_arc: Arc<UiMutex<State>>,
    options: ShellOptions,
    cols: usize,
    rows: usize,
) {
    // execute nvim
    let nvim = match nvim::start(
        state_arc.clone(),
        options.nvim_bin_path.as_ref(),
        options.timeout,
    ) {
        Ok(nvim) => nvim,
        Err(err) => {
            show_nvim_start_error(&err, state_arc);
            return;
        }
    };

    let nvim = set_nvim_to_state(state_arc.clone(), nvim);

    // add callback on session end
    let guard = nvim.borrow().unwrap().session.take_dispatch_guard();
    let state_ref = state_arc.clone();
    thread::spawn(move || {
        guard.join().expect("Can't join dispatch thread");

        glib::idle_add(move || {
            state_ref.borrow().nvim.clear();
            if let Some(ref cb) = state_ref.borrow().detach_cb {
                (&mut *cb.borrow_mut())();
            }

            glib::Continue(false)
        });
    });

    // attach ui
    if let Err(err) = nvim::post_start_init(nvim, options.open_paths, cols as u64, rows as u64) {
        show_nvim_init_error(&err, state_arc.clone());
    } else {
        set_nvim_initialized(state_arc);
    }
}

fn set_nvim_to_state(state_arc: Arc<UiMutex<State>>, nvim: Neovim) -> NeovimClientAsync {
    let pair = Arc::new((Mutex::new(None), Condvar::new()));
    let pair2 = pair.clone();
    let mut nvim = Some(nvim);

    glib::idle_add(move || {
        let nvim_aync = state_arc.borrow().nvim.set_nvim_async(nvim.take().unwrap());

        let &(ref lock, ref cvar) = &*pair2;
        let mut started = lock.lock().unwrap();
        *started = Some(nvim_aync);
        cvar.notify_one();

        Continue(false)
    });

    // Wait idle set nvim properly
    let &(ref lock, ref cvar) = &*pair;
    let mut started = lock.lock().unwrap();
    while started.is_none() {
        started = cvar.wait(started).unwrap();
    }

    started.take().unwrap()
}

fn set_nvim_initialized(state_arc: Arc<UiMutex<State>>) {
    glib::idle_add(clone!(state_arc => move || {
        let mut state = state_arc.borrow_mut();
        state.nvim.async_to_sync();
        state.nvim.set_initialized();
        // in some case resize can happens while initilization in progress
        // so force resize here
        state.try_nvim_resize();
        state.cursor.as_mut().unwrap().start();

        Continue(false)
    }));

    idle_cb_call!(state_arc.nvim_started_cb());
}

fn draw_initializing(state: &State, ctx: &cairo::Context) {
    let render_state = state.render_state.borrow();
    let color_model = &render_state.color_model;
    let layout = pangocairo::functions::create_layout(ctx).unwrap();
    let alloc = state.drawing_area.get_allocation();

    ctx.set_source_rgb(
        color_model.bg_color.0,
        color_model.bg_color.1,
        color_model.bg_color.2,
    );
    ctx.paint();

    layout.set_text("Loading->");
    let (width, height) = layout.get_pixel_size();

    let x = alloc.width as f64 / 2.0 - width as f64 / 2.0;
    let y = alloc.height as f64 / 2.0 - height as f64 / 2.0;

    ctx.move_to(x, y);
    ctx.set_source_rgb(
        color_model.fg_color.0,
        color_model.fg_color.1,
        color_model.fg_color.2,
    );
    pangocairo::functions::update_layout(ctx, &layout);
    pangocairo::functions::show_layout(ctx, &layout);

    ctx.move_to(x + width as f64, y);
    state.cursor.as_ref().unwrap().draw(
        ctx,
        &render_state.font_ctx,
        &render_state.mode,
        y,
        false,
        &color_model.bg_color,
    );
}

fn init_nvim(state_ref: &Arc<UiMutex<State>>) {
    let mut state = state_ref.borrow_mut();
    if state.start_nvim_initialization() {
        let (cols, rows) = state.calc_nvim_size();

        debug!("Init nvim {}/{}", cols, rows);

        state.model = UiModel::new(rows as u64, cols as u64);

        let state_arc = state_ref.clone();
        let options = state.options.clone();
        thread::spawn(move || init_nvim_async(state_arc, options, cols, rows));
    }
}

impl RedrawEvents for State {
    fn on_cursor_goto(&mut self, row: u64, col: u64) -> RepaintMode {
        let repaint_area = self.model.set_cursor(row as usize, col as usize);
        self.set_im_location();
        RepaintMode::AreaList(repaint_area)
    }

    fn on_put(&mut self, text: String) -> RepaintMode {
        let ch = text.chars().last().unwrap_or(' ');
        let double_width = text.is_empty();
        RepaintMode::Area(self.model.put(ch, double_width, self.cur_attrs.as_ref()))
    }

    fn on_clear(&mut self) -> RepaintMode {
        debug!("clear model");

        self.model.clear();
        RepaintMode::All
    }

    fn on_eol_clear(&mut self) -> RepaintMode {
        RepaintMode::Area(self.model.eol_clear())
    }

    fn on_resize(&mut self, columns: u64, rows: u64) -> RepaintMode {
        debug!("on_resize {}/{}", columns, rows);

        if self.model.columns != columns as usize || self.model.rows != rows as usize {
            self.model = UiModel::new(rows, columns);
        }

        if let Some(mut nvim) = self.nvim.nvim() {
            let mut render_state = self.render_state.borrow_mut();
            render_state.color_model.theme.update(&mut *nvim);
        }
        RepaintMode::Nothing
    }

    fn on_redraw(&mut self, mode: &RepaintMode) {
        match *mode {
            RepaintMode::All => {
                self.update_dirty_glyphs();
                self.drawing_area.queue_draw();
            }
            RepaintMode::Area(ref rect) => self.queue_draw_area(&[rect]),
            RepaintMode::AreaList(ref list) => self.queue_draw_area(&list.list),
            RepaintMode::Nothing => (),
        }
    }

    fn on_set_scroll_region(&mut self, top: u64, bot: u64, left: u64, right: u64) -> RepaintMode {
        self.model.set_scroll_region(top, bot, left, right);
        RepaintMode::Nothing
    }

    fn on_scroll(&mut self, count: i64) -> RepaintMode {
        RepaintMode::Area(self.model.scroll(count))
    }

    fn on_highlight_set(&mut self, attrs: HashMap<String, Value>) -> RepaintMode {
        let model_attrs = Attrs::from_value_map(&attrs);

        self.cur_attrs = Some(model_attrs);
        RepaintMode::Nothing
    }

    fn on_update_bg(&mut self, bg: i64) -> RepaintMode {
        let mut render_state = self.render_state.borrow_mut();
        if bg >= 0 {
            render_state.color_model.bg_color = Color::from_indexed_color(bg as u64);
        } else {
            render_state.color_model.bg_color = COLOR_BLACK;
        }
        RepaintMode::Nothing
    }

    fn on_update_fg(&mut self, fg: i64) -> RepaintMode {
        let mut render_state = self.render_state.borrow_mut();
        if fg >= 0 {
            render_state.color_model.fg_color = Color::from_indexed_color(fg as u64);
        } else {
            render_state.color_model.fg_color = COLOR_WHITE;
        }
        RepaintMode::Nothing
    }

    fn on_update_sp(&mut self, sp: i64) -> RepaintMode {
        let mut render_state = self.render_state.borrow_mut();
        if sp >= 0 {
            render_state.color_model.sp_color = Color::from_indexed_color(sp as u64);
        } else {
            render_state.color_model.sp_color = COLOR_RED;
        }
        RepaintMode::Nothing
    }

    fn on_mode_change(&mut self, mode: String, idx: u64) -> RepaintMode {
        let mut render_state = self.render_state.borrow_mut();
        render_state.mode.update(&mode, idx as usize);
        RepaintMode::Area(self.model.cur_point())
    }

    fn on_mouse(&mut self, on: bool) -> RepaintMode {
        self.mouse_enabled = on;
        RepaintMode::Nothing
    }

    fn on_busy(&mut self, busy: bool) -> RepaintMode {
        if busy {
            self.cursor.as_mut().unwrap().busy_on();
        } else {
            self.cursor.as_mut().unwrap().busy_off();
        }
        RepaintMode::Area(self.model.cur_point())
    }

    fn popupmenu_show(
        &mut self,
        menu: &[CompleteItem],
        selected: i64,
        row: u64,
        col: u64,
    ) -> RepaintMode {
        let point = ModelRect::point(col as usize, row as usize);
        let render_state = self.render_state.borrow();
        let (x, y, width, height) = point.to_area(render_state.font_ctx.cell_metrics());

        let context = popup_menu::PopupMenuContext {
            nvim: &self.nvim,
            color_model: &render_state.color_model,
            font_ctx: &render_state.font_ctx,
            menu_items: &menu,
            selected,
            x,
            y,
            width,
            height,
            max_width: self.max_popup_width(),
        };

        self.popup_menu.show(context);

        RepaintMode::Nothing
    }

    fn popupmenu_hide(&mut self) -> RepaintMode {
        self.popup_menu.hide();
        RepaintMode::Nothing
    }

    fn popupmenu_select(&mut self, selected: i64) -> RepaintMode {
        self.popup_menu.select(selected);
        RepaintMode::Nothing
    }

    fn tabline_update(
        &mut self,
        selected: Tabpage,
        tabs: Vec<(Tabpage, Option<String>)>,
    ) -> RepaintMode {
        self.tabs.update_tabs(&self.nvim, &selected, &tabs);

        RepaintMode::Nothing
    }

    fn mode_info_set(
        &mut self,
        cursor_style_enabled: bool,
        mode_info: Vec<nvim::ModeInfo>,
    ) -> RepaintMode {
        let mut render_state = self.render_state.borrow_mut();
        render_state.mode.set_info(cursor_style_enabled, mode_info);
        RepaintMode::Nothing
    }

    fn cmdline_show(
        &mut self,
        content: Vec<(HashMap<String, Value>, String)>,
        pos: u64,
        firstc: String,
        prompt: String,
        indent: u64,
        level: u64,
    ) -> RepaintMode {
        {
            let cursor = self.model.cur_point();
            let render_state = self.render_state.borrow();
            let (x, y, width, height) = cursor.to_area(render_state.font_ctx.cell_metrics());
            let ctx = CmdLineContext {
                content,
                pos,
                firstc,
                prompt,
                indent,
                level_idx: level,
                x,
                y,
                width,
                height,
                max_width: self.max_popup_width(),
            };

            self.cmd_line.show_level(&ctx);
        }

        self.on_busy(true)
    }

    fn cmdline_hide(&mut self, level: u64) -> RepaintMode {
        self.cmd_line.hide_level(level);
        self.on_busy(false)
    }

    fn cmdline_block_show(
        &mut self,
        content: Vec<Vec<(HashMap<String, Value>, String)>>,
    ) -> RepaintMode {
        let max_width = self.max_popup_width();
        self.cmd_line.show_block(&content, max_width);
        self.on_busy(true)
    }

    fn cmdline_block_append(
        &mut self,
        content: Vec<(HashMap<String, Value>, String)>,
    ) -> RepaintMode {
        self.cmd_line.block_append(&content);
        RepaintMode::Nothing
    }

    fn cmdline_block_hide(&mut self) -> RepaintMode {
        self.cmd_line.block_hide();
        self.on_busy(false)
    }

    fn cmdline_pos(&mut self, pos: u64, level: u64) -> RepaintMode {
        let render_state = self.render_state.borrow();
        self.cmd_line.pos(&*render_state, pos, level);
        RepaintMode::Nothing
    }

    fn cmdline_special_char(&mut self, c: String, shift: bool, level: u64) -> RepaintMode {
        let render_state = self.render_state.borrow();
        self.cmd_line.special_char(&*render_state, c, shift, level);
        RepaintMode::Nothing
    }
}

impl CursorRedrawCb for State {
    fn queue_redraw_cursor(&mut self) {
        let cur_point = self.model.cur_point();
        self.on_redraw(&RepaintMode::Area(cur_point));
    }
}

impl GuiApi for State {
    fn set_font(&mut self, font_desc: &str) {
        {
            let mut settings = self.settings.borrow_mut();
            settings.set_font_source(FontSource::Rpc);
        }

        self.set_font_desc(font_desc);
    }
}<|MERGE_RESOLUTION|>--- conflicted
+++ resolved
@@ -367,10 +367,10 @@
         }
     }
 
-<<<<<<< HEAD
     fn max_popup_width(&self) -> i32 {
         self.drawing_area.get_allocated_width() - 20
-=======
+    }
+
     pub fn subscribe<F>(&self, event_name: &str, args: &[&str], cb: F) -> SubscriptionHandle
     where
         F: Fn(Vec<String>) + 'static,
@@ -394,7 +394,6 @@
         self.subscriptions
             .borrow()
             .run_now(handle, &mut self.nvim().unwrap());
->>>>>>> 4be2d060
     }
 }
 
